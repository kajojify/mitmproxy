--- conflicted
+++ resolved
@@ -11,10 +11,6 @@
 from mitmproxy import flow, controller
 from mitmproxy.cmdline import APP_HOST, APP_PORT
 
-<<<<<<< HEAD
-
-=======
->>>>>>> 17305643
 testapp = flask.Flask(__name__)
 
 
